--- conflicted
+++ resolved
@@ -35,7 +35,6 @@
     is configured.
     """
 
-<<<<<<< HEAD
     async def search(self, document_id: str, query: str, top_k: int = 4) -> List[QASource]:
         return [QASource(page=1, content="Example excerpt")]
 
@@ -89,7 +88,7 @@
 
     async def _ask_llm(self, prompt: str) -> str:
         return await self.llm.generate(prompt)
-=======
+
     def _extract_sources(
         self, document_chunks: Iterable[dict], top_k: int = 3
     ) -> List[QASource]:
@@ -116,7 +115,6 @@
                 continue
             sources.append(QASource(page=page, content=content))
         return sources
->>>>>>> 6036a180
 
     async def answer_simple(self, document_id: str, question: str) -> QAResponse:
         """Version 1: basic retrieval augmented generation."""
