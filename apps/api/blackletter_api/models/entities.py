import uuid
from sqlalchemy import (
    Column,
    DateTime,
    Integer,
    String,
    Boolean,
    Float,
    Enum,
    JSON,
    func,
)
from sqlalchemy.dialects.postgresql import UUID
from ..database import Base
import enum


class LLMProvider(enum.Enum):
    """Enum for LLM provider options in Story 5.1."""
    none = "none"
    openai = "openai"
    anthropic = "anthropic"
    gemini = "gemini"


class RetentionPolicy(enum.Enum):
    """Enum for retention policy options in Story 5.1."""
    none = "none"
    thirty_days = "30d"
    ninety_days = "90d"


class ComplianceMode(enum.Enum):
    """Compliance mode for evidence collection."""
    strict = "strict"
    standard = "standard"


class Analysis(Base):
    __tablename__ = "analyses"

    id = Column(UUID(as_uuid=True), primary_key=True, default=uuid.uuid4)
    filename = Column(String, nullable=False)
    size_bytes = Column(Integer, nullable=False)
    mime_type = Column(String, nullable=False)
    status = Column(String, nullable=False, default="queued")
    created_at = Column(DateTime, nullable=False, server_default=func.now())
    # org_id is not used in MVP, but good to have for future multi-tenancy
    org_id = Column(String, nullable=True)

    def __repr__(self):
        return f"<Analysis(id={self.id}, filename='{self.filename}', status='{self.status}')>"


# Minimal Document model with tenancy scope
class Document(Base):
    __tablename__ = "documents"

    id = Column(UUID(as_uuid=True), primary_key=True, default=uuid.uuid4)
    filename = Column(String, nullable=False)
    org_id = Column(UUID(as_uuid=True), nullable=False, index=True)

    def __repr__(self):
        return f"<Document(id={self.id}, filename='{self.filename}')>"


# Minimal Finding model with tenancy scope
class Finding(Base):
    __tablename__ = "findings"

    id = Column(UUID(as_uuid=True), primary_key=True, default=uuid.uuid4)
    analysis_id = Column(UUID(as_uuid=True), nullable=False, index=True)
    org_id = Column(UUID(as_uuid=True), nullable=False, index=True)
    rule = Column(String, nullable=False)
    detail = Column(String, nullable=True)

    def __repr__(self):
        return f"<Finding(id={self.id}, rule='{self.rule}')>"


# Story 2.4 - Metric model for token tracking and metrics
class Metric(Base):
    __tablename__ = "metrics"

    id = Column(UUID(as_uuid=True), primary_key=True, default=uuid.uuid4)
    analysis_id = Column(UUID(as_uuid=True), nullable=False, index=True)
    tokens_per_doc = Column(Integer, nullable=False, default=0)
    llm_invoked = Column(Boolean, nullable=False, default=False)
    created_at = Column(DateTime, nullable=False, server_default=func.now())
    
    # Additional metrics fields for comprehensive tracking
    processing_time_ms = Column(Float, nullable=True)
    detection_count = Column(Integer, nullable=False, default=0)
    error_reason = Column(String, nullable=True)  # For token_cap, extraction_failed, etc.
    
    def __repr__(self):
        return f"<Metric(id={self.id}, analysis_id={self.analysis_id}, tokens={self.tokens_per_doc}, llm={self.llm_invoked})>"


# Report model matching ReportExport schema
class Report(Base):
    __tablename__ = "reports"

    id = Column(UUID(as_uuid=True), primary_key=True, default=uuid.uuid4)
    analysis_id = Column(String, nullable=False, index=True)
    filename = Column(String, nullable=False)
    created_at = Column(DateTime, nullable=False, server_default=func.now())
    options = Column(JSON, nullable=False)

    def __repr__(self):
        return f"<Report(id={self.id}, analysis_id='{self.analysis_id}', filename='{self.filename}')>"


# Artifacts linking extracted text and evidence windows to processing jobs
class ExtractionArtifact(Base):
    __tablename__ = "extraction_artifacts"

    id = Column(UUID(as_uuid=True), primary_key=True, default=uuid.uuid4)
    analysis_id = Column(UUID(as_uuid=True), nullable=False, index=True)
    job_id = Column(UUID(as_uuid=True), nullable=False, index=True)
    artifact_path = Column(String, nullable=False)
    created_at = Column(DateTime, nullable=False, server_default=func.now())

    def __repr__(self):
        return (
            f"<ExtractionArtifact(id={self.id}, analysis_id={self.analysis_id},"
            f" path='{self.artifact_path}')>"
        )


class EvidenceArtifact(Base):
    __tablename__ = "evidence_artifacts"

    id = Column(UUID(as_uuid=True), primary_key=True, default=uuid.uuid4)
    analysis_id = Column(UUID(as_uuid=True), nullable=False, index=True)
    job_id = Column(UUID(as_uuid=True), nullable=False, index=True)
    snippet = Column(String, nullable=False)
    page = Column(Integer, nullable=False)
    start = Column(Integer, nullable=False)
    end = Column(Integer, nullable=False)
    created_at = Column(DateTime, nullable=False, server_default=func.now())

    def __repr__(self):
        return (
            f"<EvidenceArtifact(id={self.id}, analysis_id={self.analysis_id},"
            f" page={self.page})>"
        )


# Story 5.1 - Organization Settings model
class OrgSetting(Base):
    __tablename__ = "org_settings"
    
    id = Column(UUID(as_uuid=True), primary_key=True, default=uuid.uuid4)
    org_id = Column(UUID(as_uuid=True), nullable=False, index=True, default=uuid.uuid4)  # Default org for MVP

    # Story 5.1 settings fields
    llm_provider = Column(Enum(LLMProvider), nullable=False, default="none")
    llm_enabled = Column(Boolean, nullable=False, default=True)
    ocr_enabled = Column(Boolean, nullable=False, default=False)
    retention_policy = Column(Enum(RetentionPolicy), nullable=False, default="none")
<<<<<<< HEAD
    compliance_mode = Column(Enum(ComplianceMode), nullable=False, default="strict")
    evidence_window = Column(Integer, nullable=False, default=2)
=======
    evidence_window_sentences = Column(Integer, nullable=False, default=2)
>>>>>>> 33beb1a8
    
    # Audit fields
    created_at = Column(DateTime, nullable=False, server_default=func.now())
    updated_at = Column(DateTime, nullable=False, server_default=func.now(), onupdate=func.now())
    
    def __repr__(self):
        return f"<OrgSetting(id={self.id}, org_id={self.org_id}, llm_provider={self.llm_provider.value})>"<|MERGE_RESOLUTION|>--- conflicted
+++ resolved
@@ -159,12 +159,8 @@
     llm_enabled = Column(Boolean, nullable=False, default=True)
     ocr_enabled = Column(Boolean, nullable=False, default=False)
     retention_policy = Column(Enum(RetentionPolicy), nullable=False, default="none")
-<<<<<<< HEAD
     compliance_mode = Column(Enum(ComplianceMode), nullable=False, default="strict")
-    evidence_window = Column(Integer, nullable=False, default=2)
-=======
     evidence_window_sentences = Column(Integer, nullable=False, default=2)
->>>>>>> 33beb1a8
     
     # Audit fields
     created_at = Column(DateTime, nullable=False, server_default=func.now())
